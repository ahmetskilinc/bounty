import { betterAuth } from "better-auth";
import { drizzleAdapter } from "better-auth/adapters/drizzle";
import { db } from "../db";
import * as schema from "../db/schema/auth";

export const auth = betterAuth({
  database: drizzleAdapter(db, {
    provider: "pg",
    schema: schema,
    usePlural: false,
  }),
  trustedOrigins: [
    process.env.CORS_ORIGIN || "",
    "https://bounty.new",
    "https://www.bounty.new",
<<<<<<< HEAD
    "https://preview.vercel.app/",
=======
    "https://*.vercel.app",
    "http://localhost:3001"
>>>>>>> 043f220c
  ].filter(Boolean),
  socialProviders: {
    github: {
      clientId: process.env.GITHUB_CLIENT_ID as string,
      clientSecret: process.env.GITHUB_CLIENT_SECRET as string,
    },
  },
  emailAndPassword: {
    enabled: true,
  },
  secret: process.env.BETTER_AUTH_SECRET,
  baseURL: process.env.BETTER_AUTH_URL,
});


<|MERGE_RESOLUTION|>--- conflicted
+++ resolved
@@ -13,12 +13,8 @@
     process.env.CORS_ORIGIN || "",
     "https://bounty.new",
     "https://www.bounty.new",
-<<<<<<< HEAD
-    "https://preview.vercel.app/",
-=======
     "https://*.vercel.app",
     "http://localhost:3001"
->>>>>>> 043f220c
   ].filter(Boolean),
   socialProviders: {
     github: {
